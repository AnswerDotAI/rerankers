--- conflicted
+++ resolved
@@ -1,10 +1,5 @@
 from rerankers.reranker import Reranker
 from rerankers.documents import Document
 
-<<<<<<< HEAD
 __all__ = ["Reranker", "Document"]
-__version__ = "0.1.0"
-=======
-__all__ = ["Reranker"]
-__version__ = "0.2.0"
->>>>>>> f6849e2a
+__version__ = "0.2.0"